--- conflicted
+++ resolved
@@ -1,6 +1,5 @@
 # Contributing to metsrw
 
-<<<<<<< HEAD
 Thank you for your interest in making a contribution to metsrw.
 
 Since this project is used mostly in the general context of Archivematica, we
@@ -11,100 +10,9 @@
 below.
 
 ------------------------------------
-=======
-Thank you for considering a contribution to the METS Reader/Writer!
-This document outlines the change submission process for metsrw, along with our
-standards for new code contributions. Following these guidelines helps us assess
-your changes faster and makes it easier for us to merge you submission!
-
-There are many ways to contribute: providing feedback on the [design & API](https://github.com/artefactual-labs/mets-reader-writer/wiki),
-submitting bug reports, or writing code which can be incorporated into metsrw
-itself.
-
-## Table of contents
-
-<!-- START doctoc generated TOC please keep comment here to allow auto update -->
-<!-- DON'T EDIT THIS SECTION, INSTEAD RE-RUN doctoc TO UPDATE -->
-
-- [Submitting bugs](#submitting-bugs)
-- [Contribution standards](#contribution-standards)
-- [Contributor's Agreement](#contributors-agreement)
-  - [Why do I have to sign a Contributor's Agreement?](#why-do-i-have-to-sign-a-contributors-agreement)
-  - [How do I send in an agreement?](#how-do-i-send-in-an-agreement)
->>>>>>> 5ea8b850
 
 ## Design & API
 
 To provide feedback on the design and the API of metsrw, please refer yourself to the [metsrw wiki].
 
-<<<<<<< HEAD
-[metsrw wiki]: https://github.com/artefactual-labs/mets-reader-writer/wiki
-=======
-If you find a security vulnerability, do NOT open an issue.
-Email <security@artefactual.com> instead.
-
-All issues about Archivematica or related libraries should be filed in the
-[Archivematica Issues repository](https://github.com/archivematica/Issues/issues).
-
-You can also post to the [Archivematica user forum](https://groups.google.com/forum/#!forum/archivematica).
-A post to the mailing list is always welcome, especially if you're unsure if
-it's a bug or a local problem!
-
-Useful questions to answer if you're having problems include:
-
-- What version of metsrw are you using?
-- How was it installed?
-- What did you do to cause this bug to happen?
-- What did you expect to happen?
-- What did you see instead?
-- Can you reproduce this reliably?
-
-## Contribution standards
-
-For more information on contribution guidelines and standards, see the
-CONTRIBUTING.md in the [Archivematica project](https://github.com/artefactual/archivematica).
-
-## Contributor's Agreement
-
-In order for the Archivematica development team to accept any patches or code
-commits, contributors must first sign this [Contributor's Agreement](https://wiki.archivematica.org/images/e/e6/Archivematica-CLA-firstname-lastname-YYYY.pdf).
-The Archivematica contributor's agreement is based almost verbatim on the
-[Apache Foundation](http://apache.org )'s individual [contributor license](http://www.apache.org/licenses/icla.txt).
-
-If you have any questions or concerns about the Contributor's Agreement, please
-email us at <agreement@artefactual.com> to discuss them.
-
-### Why do I have to sign a Contributor's Agreement?
-
-One of the key challenges for open source software is to support a collaborative
-development environment while protecting the rights of contributors and users
-over the long-term.
-Unifying Archivematica copyrights through contributor agreements is the best way
-to protect the availability and sustainability of Archivematica over the
-long-term as free and open-source software.
-In all cases, contributors who sign the Contributor's Agreement retain full
-rights to use their original contributions for any other purpose outside of
-Archivematica, while enabling Artefactual Systems, any successor organization
-which may eventually take over responsibility for Archivematica, and the wider
-Archivematica community to benefit from their collaboration and contributions in
-this open source project.
-
-[Artefactual Systems](http://artefactual.com) has made the decision and has a
-proven track record of making our intellectual property available to the
-community at large.
-By standardizing contributions on these agreements the Archivematica
-intellectual property position does not become too complicated.
-This ensures our resources are devoted to making our project the best they can
-be, rather than fighting legal battles over contributions.
-
-### How do I send in an agreement?
-
-Please print out, read, sign, and scan the [contributor agreement](https://wiki.archivematica.org/images/e/e6/Archivematica-CLA-firstname-lastname-YYYY.pdf)
-and email it to <agreement@artefactual.com>
-Alternatively, you may send an original signed agreement to:
-
-    Artefactual Systems Inc.
-    201 - 301 Sixth Street
-    New Westminster BC  V3L 3A7
-    Canada
->>>>>>> 5ea8b850
+[metsrw wiki]: https://github.com/artefactual-labs/mets-reader-writer/wiki